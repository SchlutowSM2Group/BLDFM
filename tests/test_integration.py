"""
This module contains an integration test for the interaction between the `pbl_model`, `utils`, and `solver` components.

The test validates the combined behavior of these components by comparing the numerical and analytical solutions for the steady-state advection-diffusion equation.
Currently, this test is similar to combining the `pbl_model` and `solver` tests, but it is designed to serve as a foundation for future extensions.

Functions:
----------
- test_integration: Tests the combined behavior of the `pbl_model`, `utils`, and `solver` components.
"""

import numpy as np
from src.pbl_model import vertical_profiles
from src.utils import point_source
from src.solver import steady_state_transport_solver


def test_integration():
    """
    Tests the combined behavior of the `pbl_model`, `utils`, and `solver` components.

    The test validates:
        - The interaction between the components.
        - The numerical accuracy of the solver by comparing its results to the analytical solution within a specified tolerance.

    Raises:
        AssertionError: If the numerical and analytical solutions differ beyond the specified tolerance.
    """
    # Define inputs
    nxy = 256, 256
    modes = 512, 512
    nz = 256
    # nxy         = 128, 64
    # modes       = 128, 128
    # nz          = 16
    domain = 100.0, 50.0
    src_pt = 5.0, 5.0
    halo = 500.0
    meas_height = 5.0
    wind = 4.0, 1.0
    ustar = 0.2

    # Generate inputs using pbl_model and utils
    srf_flx = point_source(nxy, domain, src_pt)
    z, profs = vertical_profiles(nz, meas_height, wind, ustar, closure="CONSTANT")

    # Solve using the solver
    _, _, conc_ana, flx_ana = steady_state_transport_solver(
        srf_flx, z, profs, domain, nz, modes=modes, halo=halo, analytic=True
    )
    _, _, conc, flx = steady_state_transport_solver(
<<<<<<< HEAD
        srf_flx, z, profs, domain, nz, modes=modes, halo=halo
=======
        srf_flx, z, profs, domain, modes=modes, halo=halo
>>>>>>> 6a9d6af8
    )

    # Validate results
    diff_conc = (conc - conc_ana) / np.max(conc_ana)
    diff_flx = (flx - flx_ana) / np.max(flx_ana)

    assert np.allclose(diff_conc, 0, atol=1e-3), "Concentration mismatch too large"
    assert np.allclose(diff_flx, 0, atol=1e-3), "Flux mismatch too large"


if __name__ == "__main__":
    # Run the test manually (optional, for debugging)
    test_integration()<|MERGE_RESOLUTION|>--- conflicted
+++ resolved
@@ -49,11 +49,8 @@
         srf_flx, z, profs, domain, nz, modes=modes, halo=halo, analytic=True
     )
     _, _, conc, flx = steady_state_transport_solver(
-<<<<<<< HEAD
         srf_flx, z, profs, domain, nz, modes=modes, halo=halo
-=======
         srf_flx, z, profs, domain, modes=modes, halo=halo
->>>>>>> 6a9d6af8
     )
 
     # Validate results
